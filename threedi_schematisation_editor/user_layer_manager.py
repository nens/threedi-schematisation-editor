# Copyright (C) 2025 by Lutra Consulting
import os
import re
from functools import cached_property
from pathlib import Path
from types import MappingProxyType

from qgis.core import (
    Qgis,
    QgsEditFormConfig,
    QgsEditorWidgetSetup,
    QgsExpression,
    QgsFeatureRequest,
    QgsFieldConstraints,
    QgsProject,
    QgsRasterLayer,
    QgsSnappingConfig,
    QgsTolerance,
    QgsVectorLayerJoinInfo,
)
from qgis.PyQt.QtCore import QCoreApplication

import threedi_schematisation_editor.data_models as dm
import threedi_schematisation_editor.enumerators as en
from threedi_schematisation_editor.expressions import (
    cross_section_label,
    cross_section_max_height,
    cross_section_max_width,
)
from threedi_schematisation_editor.styles.style_config import (
    get_style_configurations,
    styles_location,
)
from threedi_schematisation_editor.user_layer_forms import LayerEditFormFactory
from threedi_schematisation_editor.user_layer_handlers import MODEL_HANDLERS
from threedi_schematisation_editor.utils import (
    add_layer_to_group,
    create_tree_group,
    get_form_ui_path,
    get_qml_style_path,
    gpkg_layer,
    hillshade_layer,
    merge_qml_styles,
    modify_raster_style,
    remove_group_with_children,
    remove_layer,
    set_field_default_value,
    set_initial_layer_configuration,
    validation_errors_summary,
    zoom_to_layer,
)

from qgis.core import Qgis, QgsMessageLog

class LayersManager:
    """Class with methods and attributes used for managing 3Di User Layers."""

    VECTOR_GROUPS = (
        ("Laterals & 0D inflow", dm.MODEL_0D_INFLOW_ELEMENTS),
        ("Structure control", dm.STRUCTURE_CONTROL_ELEMENTS),
        ("1D", dm.MODEL_1D_ELEMENTS),
        ("1D2D", dm.MODEL_1D2D_ELEMENTS),
        ("2D", dm.MODEL_2D_ELEMENTS),
        ("Hydrological processes", dm.HYDROLOGICAL_PROCESSES),
        ("Settings", dm.SETTINGS_ELEMENTS),
    )
    RASTER_GROUPS = (("Rasters", dm.ELEMENTS_WITH_RASTERS),)
    LAYER_JOINS = MappingProxyType({})
    VALUE_RELATIONS = MappingProxyType(
        {
            # parent model: (child model, parent column, child key column, child value column)
            dm.Surface: (
                dm.SurfaceParameters,
                "surface_parameters_id",
                "id",
                "description",
            ),
            dm.DryWeatherFlow: (
                dm.DryWeatherFlowDistribution,
                "dry_weather_flow_distribution_id",
                "id",
                "description",
            ),
            dm.Culvert: (dm.Material, "material_id", "id", "description"),
            dm.Pipe: (dm.Material, "material_id", "id", "description"),
            dm.Weir: (dm.Material, "material_id", "id", "description"),
            dm.Orifice: (dm.Material, "material_id", "id", "description"),
        }
    )

    def __init__(self, iface, user_communication, model_gpkg_path):
        self.iface = iface
        self.uc = user_communication
        self.model_gpkg_path = os.path.normpath(model_gpkg_path)
        self.form_factory = LayerEditFormFactory(self)
        self.model_handlers = {}
        self.layer_handlers = {}
        self.spawned_groups = {}
        self.active_form_signals = set()
        self.iface.currentLayerChanged.connect(self.on_active_layer_changed)

    @cached_property
    def snapping_groups(self):
        snap_groups = {
            dm.ConnectionNode: {
                dm.Pipe,
                dm.Weir,
                dm.Orifice,
                dm.Culvert,
                dm.Pump,
                dm.PumpMap,
                dm.Channel,
                dm.SurfaceMap,
                dm.DryWeatherFlowMap,
                dm.Lateral1D,
                dm.BoundaryCondition1D,
                dm.MeasureLocation,
            },
            dm.Channel: {
                dm.ConnectionNode,
                dm.CrossSectionLocation,
                dm.PotentialBreach,
                dm.Windshielding1D,
            },
            dm.CrossSectionLocation: {dm.Channel},
            dm.PotentialBreach: {dm.Channel},
            dm.Windshielding1D: {dm.Channel},
            dm.MemoryControl: {dm.Pump, dm.Orifice, dm.Weir},
            dm.TableControl: {dm.Pump, dm.Orifice, dm.Weir},
            dm.MeasureMap: {dm.MemoryControl, dm.TableControl, dm.MeasureLocation},
        }
        for model_cls in dm.ALL_MODELS:
            if model_cls.__geometrytype__ == en.GeometryType.NoGeometry:
                continue
            if model_cls not in snap_groups:
                snap_groups[model_cls] = {model_cls, dm.ConnectionNode}
            else:
                snap_groups[model_cls].add(model_cls)
        return snap_groups

    def validate_layers(self, return_raw_errors=False):
        """Validate all layers registered within handlers."""
        fixed_errors, unsolved_errors = [], []
        handlers_count = len(self.model_handlers)
        msg = "Validating layers data..."
        self.uc.progress_bar(msg, 0, handlers_count, 0, clear_msg_bar=True)
        QCoreApplication.processEvents()
        for i, handler in enumerate(self.model_handlers.values(), start=1):
            fixed_validation_errors, unsorted_validation_errors = (
                handler.validate_features()
            )
            fixed_errors += fixed_validation_errors
            unsolved_errors += unsorted_validation_errors
            self.uc.progress_bar(msg, 0, handlers_count, i, clear_msg_bar=True)
            QCoreApplication.processEvents()
        self.uc.clear_message_bar()
        if return_raw_errors:
            return fixed_errors, unsolved_errors
        else:
            fixed_errors_message = (
                validation_errors_summary(fixed_errors) if fixed_errors else ""
            )
            unsolved_errors_message = (
                validation_errors_summary(unsolved_errors) if unsolved_errors else ""
            )
            return fixed_errors_message, unsolved_errors_message

    def on_active_layer_changed(self, layer):
        """Refresh snapping after active layer change."""
        self.reset_snapping()
        try:
            layer_handler = self.layer_handlers[layer.id()]
        except (KeyError, AttributeError):
            return
        self.set_layers_snapping(layer_handler)

    def set_layers_snapping(self, layer_handler):
        """Setting snapping rules."""
        layer_model = layer_handler.MODEL
        if layer_model not in self.snapping_groups:
            return
<<<<<<< HEAD
        snapped_layers = [
            self.model_handlers[linked_model].layer
            for linked_model in self.snapping_groups[layer_model]
        ]
=======
>>>>>>> d1dc4293
        use_topological_editing = layer_model == dm.ConnectionNode
        project = QgsProject.instance()
        project.setTopologicalEditing(use_topological_editing)
        snap_config = project.snappingConfig()
        snap_config.setMode(QgsSnappingConfig.AdvancedConfiguration)
        snap_config.setIntersectionSnapping(True)
        individual_configs = snap_config.individualLayerSettings()
        vertex_segment_snapping_models = {
            dm.CrossSectionLocation,
            dm.PotentialBreach,
            dm.TableControl,
            dm.MemoryControl,
        }
        try:
            snap_type = (
                Qgis.SnappingTypes(Qgis.SnappingType.Vertex | Qgis.SnappingType.Segment)
                if layer_model in vertex_segment_snapping_models
                else Qgis.SnappingType.Vertex
            )
        except AttributeError:
            # Backward compatibility for QGIS versions before introducing `Qgis.SnappingTypes`
            snap_type = (
                QgsSnappingConfig.VertexFlag | QgsSnappingConfig.SegmentFlag
                if layer_model in vertex_segment_snapping_models
                else QgsSnappingConfig.VertexFlag
            )
        for linked_model in self.snapping_groups[layer_model]:
            handler = self.model_handlers.get(linked_model)
            if handler is None:
                continue
            layer = handler.layer
            try:
                iconf = individual_configs[layer]
            except KeyError:
                continue
            iconf.setTolerance(10)
            iconf.setTypeFlag(snap_type)
            iconf.setUnits(QgsTolerance.Pixels)
            iconf.setEnabled(True)
            snap_config.setIndividualLayerSettings(layer, iconf)
        if snap_config.enabled() is False:
            snap_config.setEnabled(True)
        project.setSnappingConfig(snap_config)

    @staticmethod
    def reset_snapping():
        """Method used to reset snapping options to the default state."""
        project = QgsProject.instance()
        snap_config = project.snappingConfig()
        snap_config.reset()
        project.setSnappingConfig(snap_config)

    @property
    def common_editing_group(self):
        """Getting a group of models that should be edited simultaneously."""
        linked_models = (
            dm.MODEL_1D_ELEMENTS
            + dm.MODEL_1D2D_ELEMENTS
            + (
                dm.DryWeatherFlow,
                dm.DryWeatherFlowMap,
                dm.Surface,
                dm.SurfaceMap,
            )
            + dm.STRUCTURE_CONTROL_ELEMENTS
        )
        return linked_models

    @property
    def model_name(self):
        """Name of the model."""
        return os.path.basename(self.model_gpkg_path).rsplit(".", 1)[0]

    @cached_property
    def model_revision(self):
        """3Di model schematisation revision."""
        model_gpkg_path_obj = Path(self.model_gpkg_path)
        try:
            from threedi_mi_utils import LocalSchematisation

            model_files_dir = model_gpkg_path_obj.parents[
                2
            ]  # 3Di model folder structure candidate
            local_schematisation = LocalSchematisation.initialize_from_location(
                model_files_dir, use_config_for_revisions=False
            )
            if local_schematisation is None or not local_schematisation.revisions:
                raise ValueError("No revisions found.")
            revision_folder = os.path.basename(model_gpkg_path_obj.parents[1])
            if revision_folder == "work in progress":
                revision = local_schematisation.wip_revision
            else:
                revision_number = int(
                    re.findall(r"^revision (\d+)", revision_folder)[0]
                )
                revision = local_schematisation.revisions[revision_number]
        except (ImportError, IndexError, ValueError):
            revision = None
        return revision

    @cached_property
    def detailed_model_name(self):
        """Detailed model name."""
        try:
            if self.model_revision is not None:
                from threedi_mi_utils import WIPRevision

                if isinstance(self.model_revision, WIPRevision):
                    detailed_name = f"{self.model_name} WIP"
                else:
                    detailed_name = f"{self.model_name} #{self.model_revision.number}"
            else:
                detailed_name = self.model_name
        except ImportError:
            detailed_name = self.model_name
        return detailed_name

    @property
    def main_group(self):
        """Main model group."""
        if self.model_revision is not None:
            model_group_name = f"3Di schematisation: {self.detailed_model_name}"
        else:
            model_group_name = f"3Di schematisation: {self.model_gpkg_path}"
        return model_group_name

    @property
    def group_names(self):
        """Names of User Layer groups."""
        names = tuple(
            group_name
            for group_name, model_elements in self.VECTOR_GROUPS + self.RASTER_GROUPS
        )
        return names

    @property
    def data_model_groups(self):
        """Data models to groups mapping."""
        data_model_groups = {}
        for group_name, model_elements in self.VECTOR_GROUPS:
            for model_cls in model_elements:
                data_model_groups[model_cls] = group_name
        return data_model_groups

    @staticmethod
    def register_custom_functions():
        """Register custom expression functions"""
        QgsExpression.registerFunction(cross_section_label)
        QgsExpression.registerFunction(cross_section_max_height)
        QgsExpression.registerFunction(cross_section_max_width)

    @staticmethod
    def unregister_custom_functions():
        """Unregister custom expression functions"""
        QgsExpression.unregisterFunction("cross_section_label")
        QgsExpression.unregisterFunction("diameter_label")
        QgsExpression.unregisterFunction("width_label")
        QgsExpression.unregisterFunction("cross_section_max_height")
        QgsExpression.unregisterFunction("cross_section_max_width")

    @cached_property
    def vector_style_configs(self):
        """Return vector layers style configurations."""
        return get_style_configurations()

    def setup_all_value_relation_widgets(self):
        """Setup all models value relation widgets."""
        for parent_model_cls in self.VALUE_RELATIONS.keys():
            self.setup_value_relation_widgets(parent_model_cls)

    def setup_value_relation_widgets(self, model_cls):
        """Setup value relation widgets for the particular model class."""
<<<<<<< HEAD
        child_model_cls, parent_column, key_column, value_column = self.VALUE_RELATIONS[
            model_cls
        ]
=======
        child_model_cls, parent_column, key_column, value_column = self.VALUE_RELATIONS[model_cls]
        if model_cls not in self.model_handlers:
            return
>>>>>>> d1dc4293
        parent_layer = self.model_handlers[model_cls].layer
        parent_column_idx = parent_layer.fields().lookupField(parent_column)
        if child_model_cls not in self.model_handlers:
            return
        child_layer = self.model_handlers[child_model_cls].layer
        default_ews = parent_layer.editorWidgetSetup(parent_column_idx)
        config = default_ews.config()
        config["Layer"] = child_layer.id()
        config["LayerSource"] = child_layer.source()
        config["Key"] = key_column
        config["Value"] = value_column
        config["AllowNull"] = True
        ews = QgsEditorWidgetSetup("ValueRelation", config)
        parent_layer.setEditorWidgetSetup(parent_column_idx, ews)

    def create_groups(self):
        """Creating all User Layers groups."""
        self.remove_groups()
        main_group = create_tree_group(self.main_group)
        for group_name in self.group_names:
            grp = create_tree_group(group_name, root=main_group)
            grp.setExpanded(False)
            self.spawned_groups[group_name] = grp

    def register_groups(self):
        """Registering all User Layers groups."""
        groups_registered = False
        project = QgsProject.instance()
        root = project.layerTreeRoot()
        main_group = root.findGroup(self.main_group)
        if not main_group:
            return groups_registered
        for group_name in self.group_names:
            grp = main_group.findGroup(group_name)
            if not grp:
                return groups_registered
            self.spawned_groups[group_name] = grp
        groups_registered = True
        return groups_registered

    def remove_groups(self):
        """Removing all User Layers groups."""
        self.remove_loaded_layers()
        remove_group_with_children(self.main_group)
        self.spawned_groups.clear()

    def get_layer_data_model(self, layer):
        """Return data model class for given layer."""
        for model_cls, handler in self.model_handlers.items():
            if handler.layer == layer:
                return model_cls
        return None

    def initialize_data_model_layer(self, model_cls):
        """Initializing single model layer based on data model class."""
        default_style_name = "default"
        layer = gpkg_layer(
            self.model_gpkg_path, model_cls.__tablename__, model_cls.__layername__
        )
        layer_fields = layer.fields()
        fields_indexes = list(range(len(layer_fields)))
        form_ui_path = get_form_ui_path(model_cls.__tablename__)
        qml_main_dir = styles_location()
        style_manager = layer.styleManager()
        try:
            layer_style_config = self.vector_style_configs[model_cls.__tablename__]
            style_names = [
                style_name
                for style_name in layer_style_config.styles.keys()
                if style_name != default_style_name
            ]
            style_names.append(default_style_name)  # make sure default is last
            for style_name in style_names:
                style_categories = layer_style_config.styles[style_name]
                style_paths = [
                    qml_main_dir / style_path
                    for style_path in style_categories.values()
                ]
                merged_qml = merge_qml_styles(style_paths)
                layer.loadNamedStyle(str(merged_qml))
                set_initial_layer_configuration(layer, model_cls)
                style_display_name = style_name.replace("_", " ")
                style_manager.addStyleFromLayer(style_display_name)
        except KeyError:
            pass
        all_styles = style_manager.styles()
        default_widgets_setup = [
            (idx, layer.editorWidgetSetup(idx)) for idx in fields_indexes
        ]
        default_edit_form_config = layer.editFormConfig()
        if form_ui_path:
            default_edit_form_config.setUiForm(form_ui_path)
            try:
                default_edit_form_config.setInitCodeSource(
                    Qgis.AttributeFormPythonInitCodeSource.Dialog
                )
            except AttributeError:
                try:
                    default_edit_form_config.setInitCodeSource(
                        QgsEditFormConfig.PythonInitCodeSource.Dialog
                    )
                except AttributeError:
                    default_edit_form_config.setInitCodeSource(
                        QgsEditFormConfig.CodeSourceDialog
                    )
            default_edit_form_config.setInitFunction("open_edit_form")
            default_edit_form_config.setInitCode(
                "from threedi_schematisation_editor.utils import open_edit_form"
            )
            set_field_default_value(layer, "id", "")
            if model_cls.__geometrytype__ == en.GeometryType.NoGeometry:
                set_field_default_value(
                    layer, "id", "to_int(if (maximum(id) is null, 1, maximum(id) + 1))"
                )
            else:
                set_field_default_value(layer, "id", "")
            for idx in fields_indexes:
                # We need to remove NotNull constraint for layers with the custom UI forms.
                # It is required to prevent QGIS messing with background validation stylesheet.
                layer.removeFieldConstraint(idx, QgsFieldConstraints.ConstraintNotNull)
        else:
            set_field_default_value(
                layer, "id", "to_int(if (maximum(id) is null, 1, maximum(id) + 1))"
            )
        if "area" in layer_fields.names():
            set_field_default_value(layer, "area", "$area", apply_on_update=False)
        for style in all_styles:
            style_manager.setCurrentStyle(style)
            layer.setEditFormConfig(default_edit_form_config)
            for field_idx, field_widget_setup in default_widgets_setup:
                layer.setEditorWidgetSetup(field_idx, field_widget_setup)
        style_manager.setCurrentStyle(default_style_name)
        dm_groups = self.data_model_groups
        group_name = dm_groups[model_cls]
        add_layer_to_group(
            group_name, layer, bottom=True, cached_groups=self.spawned_groups
        )
        handler_cls = MODEL_HANDLERS[model_cls]
        handler = handler_cls(self, layer)
        handler.connect_handler_signals()
        self.model_handlers[model_cls] = handler
        self.layer_handlers[layer.id()] = handler

    def load_vector_layers(self):
        """Loading all vector layers."""
        msg = "Loading vector layers and styles..."
        layer_count = sum([len(group_models) for _, group_models in self.VECTOR_GROUPS])
        i = 0
        for group_name, group_models in self.VECTOR_GROUPS:
            for model_cls in group_models:
                msg = f"Loading {model_cls.__layername__} and its styles..."
                self.uc.progress_bar(msg, 0, layer_count, i, clear_msg_bar=True)
                QCoreApplication.processEvents()
                self.initialize_data_model_layer(model_cls)
                i += 1

    def register_vector_layers(self):
        """Register all vector layers."""
        project = QgsProject.instance()
        present_layers = project.mapLayers()
        present_layers_sources = {
            lyr.dataProvider().dataSourceUri(): lyr for lyr in present_layers.values()
        }
        for group_name, group_models in self.VECTOR_GROUPS:
            for model_cls in group_models:
                layer_uri = (
                    f"{self.model_gpkg_path}|layername={model_cls.__tablename__}"
                )
                layer_uri = layer_uri.replace("\\", "/")
                try:
                    layer = present_layers_sources[layer_uri]
                except KeyError:
                    QgsMessageLog.logMessage(f'Cannot read layer {layer_uri}', "Messages", Qgis.Warning)
                    continue
                handler_cls = MODEL_HANDLERS[model_cls]
                handler = handler_cls(self, layer)
                handler.connect_handler_signals()
                self.model_handlers[model_cls] = handler
                self.layer_handlers[layer.id()] = handler

    def load_raster_layers(self):
        """Loading all available raster layers."""
        gpkg_dir = os.path.dirname(self.model_gpkg_path)
        for group_name, group_models in self.RASTER_GROUPS:
            for model_cls in group_models:
                settings_layer = gpkg_layer(
                    self.model_gpkg_path, model_cls.__tablename__
                )
                try:
                    feat = next(settings_layer.getFeatures())
                except StopIteration:
                    continue
                for raster_file_field, raster_layer_name in model_cls.RELATED_RASTERS:
                    relative_path = feat[raster_file_field]
                    if not relative_path:
                        continue
                    raster_filepath = os.path.normpath(
                        os.path.join(gpkg_dir, "rasters", relative_path)
                    )
                    if not os.path.isfile(raster_filepath):
                        continue
                    rlayer = QgsRasterLayer(raster_filepath, raster_layer_name)
                    qml_path = get_qml_style_path(raster_file_field, "raster")
                    if qml_path is not None:
                        rlayer.loadNamedStyle(qml_path)
                    modify_raster_style(rlayer)
                    if raster_file_field == "dem_file":
                        hillshade_raster_layer = hillshade_layer(raster_filepath)
                        # zoom to layer extent to prevent that raster is loaded when zoomed in too much, because that
                        # will break the raster styling
                        zoom_to_layer(layer=rlayer, iface=self.iface)
                        add_layer_to_group(
                            group_name, rlayer, cached_groups=self.spawned_groups
                        )
                        add_layer_to_group(
                            group_name,
                            hillshade_raster_layer,
                            cached_groups=self.spawned_groups,
                        )
                    else:
                        add_layer_to_group(
                            group_name,
                            rlayer,
                            bottom=True,
                            cached_groups=self.spawned_groups,
                        )

    def load_all_layers(self, from_project=False):
        """Creating/registering groups and loading/registering vector, raster and tabular layers."""
        self.register_custom_functions()
        if not from_project:
            self.create_groups()
            self.load_vector_layers()
            self.load_raster_layers()
            self.add_joins()
        else:
            self.remove_loaded_layers(dry_remove=True)
            self.register_groups()
            self.register_vector_layers()
        self.setup_all_value_relation_widgets()
        if dm.ConnectionNode in self.model_handlers:
            self.iface.setActiveLayer(self.model_handlers[dm.ConnectionNode].layer)

    def remove_loaded_layers(self, dry_remove=False):
        """Removing loaded vector layers."""
        for model_cls, layer_handler in list(self.model_handlers.items()):
            try:
                layer_handler.disconnect_handler_signals()
                layer = layer_handler.layer
                if dry_remove is False:
                    remove_layer(layer)
            except RuntimeError:
                continue
        self.model_handlers.clear()
        self.layer_handlers.clear()
        self.spawned_groups.clear()

    def add_joins(self):
        """Setting joins between layers."""
        for parent_model_cls, children_data_models in self.LAYER_JOINS.items():
            parent_handler = self.model_handlers.get(parent_model_cls)
            if not parent_handler:
                continue
            parent_layer = parent_handler.layer
            for child_model_cls, join_specs in children_data_models.items():
                child_handler = self.model_handlers.get(child_model_cls)
                if not child_handler:
                    continue
                child_layer = child_handler.layer
                child_join = QgsVectorLayerJoinInfo()
                child_join.setTargetFieldName(join_specs["target_field_name"])
                child_join.setJoinLayer(child_layer)
                child_join.setJoinFieldName(join_specs["join_field_name"])
                child_join.setUsingMemoryCache(True)
                child_join.setEditable(True)
                child_join.setPrefix(join_specs["prefix"])
                child_join.setJoinFieldNamesSubset(
                    join_specs["join_field_names_subset"]
                )
                parent_layer.addJoin(child_join)

    def get_layer_features(self, model_cls, filter_exp=None):
        """
        Get features from layer defined by the model class.
        If the filter_exp expression is defined, filter the feature list.
        """
        expr = QgsExpression(filter_exp) if filter_exp else None
        req = QgsFeatureRequest(expr) if expr is not None else QgsFeatureRequest()
        if model_cls in self.model_handlers:
            return self.model_handlers[model_cls].layer.getFeatures(req)
        return []

    def populate_edit_form(self, dialog, layer, feature):
        """Add extra logic to custom edit form of the layer."""
        self.form_factory.set_layer_form_logic(dialog, layer, feature)

    def model_modified(self):
        """Checking if any user layers were modified during work session."""
        modified = any(
            handler.layer_modified for handler in self.layer_handlers.values()
        )
        return modified

    def stop_model_editing(self):
        """Stop editing session for the all layers within a model."""
        for handler in self.layer_handlers.values():
            handler.on_rollback()<|MERGE_RESOLUTION|>--- conflicted
+++ resolved
@@ -12,6 +12,7 @@
     QgsExpression,
     QgsFeatureRequest,
     QgsFieldConstraints,
+    QgsMessageLog,
     QgsProject,
     QgsRasterLayer,
     QgsSnappingConfig,
@@ -50,7 +51,6 @@
     zoom_to_layer,
 )
 
-from qgis.core import Qgis, QgsMessageLog
 
 class LayersManager:
     """Class with methods and attributes used for managing 3Di User Layers."""
@@ -179,13 +179,10 @@
         layer_model = layer_handler.MODEL
         if layer_model not in self.snapping_groups:
             return
-<<<<<<< HEAD
         snapped_layers = [
             self.model_handlers[linked_model].layer
             for linked_model in self.snapping_groups[layer_model]
         ]
-=======
->>>>>>> d1dc4293
         use_topological_editing = layer_model == dm.ConnectionNode
         project = QgsProject.instance()
         project.setTopologicalEditing(use_topological_editing)
@@ -358,15 +355,11 @@
 
     def setup_value_relation_widgets(self, model_cls):
         """Setup value relation widgets for the particular model class."""
-<<<<<<< HEAD
         child_model_cls, parent_column, key_column, value_column = self.VALUE_RELATIONS[
             model_cls
         ]
-=======
-        child_model_cls, parent_column, key_column, value_column = self.VALUE_RELATIONS[model_cls]
         if model_cls not in self.model_handlers:
             return
->>>>>>> d1dc4293
         parent_layer = self.model_handlers[model_cls].layer
         parent_column_idx = parent_layer.fields().lookupField(parent_column)
         if child_model_cls not in self.model_handlers:
@@ -539,7 +532,9 @@
                 try:
                     layer = present_layers_sources[layer_uri]
                 except KeyError:
-                    QgsMessageLog.logMessage(f'Cannot read layer {layer_uri}', "Messages", Qgis.Warning)
+                    QgsMessageLog.logMessage(
+                        f"Cannot read layer {layer_uri}", "Messages", Qgis.Warning
+                    )
                     continue
                 handler_cls = MODEL_HANDLERS[model_cls]
                 handler = handler_cls(self, layer)
