--- conflicted
+++ resolved
@@ -1,22 +1,22 @@
 # Copyright (C) 2025 by Lutra Consulting
+import logging
 import os.path
-<<<<<<< HEAD
-=======
-import logging
 import platform
-
->>>>>>> ba9e1d9f
 from collections import defaultdict
 from pathlib import Path
 
-from qgis.core import Qgis, QgsApplication, QgsLayerTreeNode, QgsMessageLog, QgsProject
+import pyplugin_installer
+from qgis.core import (
+    Qgis,
+    QgsApplication,
+    QgsLayerTreeNode,
+    QgsMessageLog,
+    QgsProject,
+    QgsSettings,
+)
 from qgis.PyQt.QtCore import QCoreApplication
 from qgis.PyQt.QtGui import QCursor, QIcon
-from qgis.PyQt.QtWidgets import QAction, QComboBox, QDialog, QMenu
-
-import pyplugin_installer
-from qgis.core import QgsSettings
-from qgis.PyQt.QtWidgets import QMessageBox
+from qgis.PyQt.QtWidgets import QAction, QComboBox, QDialog, QMenu, QMessageBox
 from qgis.utils import isPluginLoaded, startPlugin
 
 
